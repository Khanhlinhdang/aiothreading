"""some other cleaver utilities for use with Threads and asyncio
These utilities are currently experimental but are meant to provide 
shared acessabilities to asyncio and threading both synchronously 
and asynchronously. 

These Include: 
- Lock
- RLock
- Condition
- Semaphore 
- BoundedSemaphore
- Event


WARNING
-------
All of the following listed above are Currently Experimental and all 
are held subject to change in the near futrue.

NOTE: Some Parts of this module will soon be deprecated in Favor of aiologic
SEE: https://github.com/x42005e1f/aiologic
"""

import threading
from typing import Callable, Optional, Union, Generic, Sequence
import warnings

<<<<<<< HEAD
import threading
from typing import Callable, Optional, Union, Generic, Sequence
import warnings

from .types import CallableOrMethod, P, T 

# TODO (Vizonex): warn that I am dropping 3.9 support in July 2025 when 
# 3.9 no longer recieves Vulnerability fixes - Vizonex
=======
from .types import CallableOrMethod, P, T 

# TODO (Vizonex): warn that I am dropping 3.9 support in July 2025 when 
# 3.9 no longer recieves Vulnerability fixes
>>>>>>> 2f0ac271


# slightly modified version of some code from stack overflow that I slightly altered for typehinting.
# SEE: https://stackoverflow.com/questions/54949421/deprecate-a-function-parameter/54949947#54949947

class deprecated_param(Generic[P, T]):
    """Labels a parameter or list of parameters that will be set for deprecation"""
    def __init__(self, deprecated_args:Sequence[str], version:str, reason:str):
        self.deprecated_args = set(deprecated_args)
        self.version = version
        self.reason = reason

    def __call__(self, func:CallableOrMethod[P, T]) -> CallableOrMethod[P, T]:
        def wrapper(*args:P.args, **kwargs:P.kwargs):
            found = self.deprecated_args.intersection(kwargs)
            if found:
                warnings.warn("Parameter(s) %s deprecated since version %s; %s" % (
                    ', '.join(map("'{}'".format, found)), self.version, self.reason), category=UserWarning)
            return func(*args, **kwargs)
        return wrapper


class Lock:
    """A Special lock that can be shared over asyncio and threads alike"""

    def __init__(self) -> None:
        self._lock = threading.Lock()

        self.sync_aquire = self._lock.acquire
        self.locked = self._lock.locked
        self.release = self._lock.release
        self.release_lock = self._lock.release_lock
        self.sync_aquire = self._lock.acquire

    async def acquire(self, timeout: Optional[float] = None) -> bool:
        """Returns True if lock was aquired and false if that ended up failing any eventloop can visit this without problems..."""
        if timeout is not None:
            try:
                return await asyncio.wait_for(self.acquire(), timeout=timeout)
            except asyncio.TimeoutError:
                # Faild to aquire the lock
                return False
        else:
            # Make sure we don't block so that the loop attempting to aquire the lock can visit other tasks...
            while self.sync_aquire(timeout=0.005) == False:
                await asyncio.sleep(0.005)
            # Lock aquired
            return True

    async def __aenter__(self):
        return await self.acquire()

    async def __aexit__(self):
        return self.release()




    



class RLock:
    """A Special lock that can be shared over different asyncio loops and threads alike with RLocking
    Features where a thread can aquire this lock multiple times as long as it's the same thread,
    Asyncio Loops meanwhile can access these on the same threads without blocking"""

    def __init__(self) -> None:
        self._lock = threading.RLock()

        # Install Internal function calls
        self._is_owned = self.lock._is_owned
        self._release_save = self.lock._release_save 
        self._acquire_restore = self.lock._acquire_restore


    async def acquire(self, timeout: Optional[float] = None) -> bool:
        """Returns True if lock was aquired and false if that ended up failing"""
        if timeout is not None:
            try:
                return await asyncio.wait_for(self.acquire(), timeout=timeout)
            except asyncio.TimeoutError:
                # Faild to aquire the lock
                return False
        else:
            # Make sure we don't block so that the loop attempting to aquire the lock can visit other tasks...
            while not self._lock.acquire(blocking=False):
                await asyncio.sleep(0.005)
            # Lock aquired
            return True

    def sync_aquire(self, blocking: bool = True, timeout: float = -1):
        """From RLock's Python Docs:
            Acquire a lock, blocking or non-blocking.
        When invoked without arguments: if this thread already owns the lock,
        increment the recursion level by one, and return immediately. Otherwise,
        if another thread owns the lock, block until the lock is unlocked. Once
        the lock is unlocked (not owned by any thread), then grab ownership, set
        the recursion level to one, and return. If more than one thread is
        blocked waiting until the lock is unlocked, only one at a time will be
        able to grab ownership of the lock. There is no return value in this
        case.
        When invoked with the blocking argument set to true, do the same thing
        as when called without arguments, and return true.
        When invoked with the blocking argument set to false, do not block. If a
        call without an argument would block, return false immediately;
        otherwise, do the same thing as when called without arguments, and
        return true.
        When invoked with the floating-point timeout argument set to a positive
        value, block for at most the number of seconds specified by timeout
        and as long as the lock cannot be acquired.  Return true if the lock has
        been acquired, false if the timeout has elapsed.
        """
        return self._lock.acquire(blocking=blocking, timeout=timeout)

    async def __aenter__(self):
        return await self.acquire()

    async def __aexit__(self, *args):
        return self.release()

    def release(self) -> None:
        return self.lock.release()
    


        
 

class Condition:
    """Class that implements a condition-variable over 
    asyncio and threading
    """

    def __init__(self, lock:Union[threading.Lock, threading.RLock, Lock, RLock, None] = None) -> None:
        if isinstance(lock, (Lock, RLock)):
            # Extract the real lock
            thread_lock = lock._lock
        else:
            thread_lock = lock

        self._condition = threading.Condition(lock=thread_lock)
        
        # Install the condition variable's functions for faster speeds and ease of access...
        self.release = self._condition.release
        self._release_save = self._condition._release_save
        self._is_owned = self._condition._is_owned
        self._acquire_restore = self._condition._acquire_restore
        self.notify = self._condition.notify
        self.sync_wait = self._condition.wait
        self.sync_wait_for = self._condition.wait_for
        self.notify_all = self._condition.notify_all
        self.notifyAll = self._condition.notifyAll
        
    
    def sync_aquire(self, blocking:bool = True, timeout:Optional[float] = None):    
        """aquires a condition synchronously"""
        # Custom function for providing a secondary way of syncing conditions...
        return self._condition.acquire(blocking, timeout)

    async def acquire(self, timeout: Optional[float] = None) -> bool:
        """Returns True if lock was aquired and false if that ended up failing"""
        if timeout is not None:
            try:
                return await asyncio.wait_for(self.acquire(), timeout=timeout)
            except asyncio.TimeoutError:
                # Faild to aquire the lock
                return False
        else:
            # Make sure we don't block so that the loop attempting to aquire the lock can visit other tasks...
            while not self._condition.acquire(blocking=False):
                await asyncio.sleep(0.005)
            # Lock aquired
            return True

    __aenter__ = acquire
    __enter__ = sync_aquire

    async def __aexit__(self, t, v, tb):
        return self._condition.release()

    def __exit__(self, t, v, tb):
        return self._condition.release()
    
    async def wait(self, timeout=None):
        """Waits asynchronously until notified or until a timeout occurs"""
        if timeout is not None:
            try:
                return await asyncio.wait_for(self.wait(), timeout=timeout)
            except asyncio.TimeoutError:
                # Faild to aquire the lock
                return False
        else:
            # See: threading.Condition.wait
            if not self._is_owned():
                raise RuntimeError("cannot wait on un-acquired lock")
            
            # NOTE: Our asynchronous lock we made is compatable with threading's condition.
            waiter = Lock()
            waiter.sync_aquire()
            self._condition._waiters.append(waiter)
            saved_state = self._release_save()
            gotit = False
            try:    # restore state no matter what (e.g., KeyboardInterrupt)
                if timeout is None:
                    # Let this asyncio loop visit other things...
                    await waiter.acquire()
                    gotit = True
                else:
                    if timeout > 0:
                        gotit = await waiter.acquire(timeout)
                    else:
                        gotit = await waiter.acquire()
                return gotit
            finally:
                self._acquire_restore(saved_state)
                if not gotit:
                    try:
                        self._condition._waiters.remove(waiter)
                    except ValueError:
                        pass


    async def wait_for(self, predicate:Callable[..., bool], timeout:Optional[float] = None):
        """Wait until a condition evaluates to True. On whatever current eventloop is being used..."""
        loop = asyncio.get_event_loop()
        _time = loop.time
        endtime = None
        waittime = timeout
        result = predicate()
        while not result:
            if waittime is not None:
                if endtime is None:
                    endtime = _time() + waittime
                else:
                    waittime = endtime - _time()
                    if waittime <= 0:
                        break
            await self.wait(waittime)
            result = predicate()
        return result
    


class Semaphore:
    """This class implements Semaphore Objects for asyncio/threads"""

    def __init__(self, value:int = 1) -> None:
        if value < 0:
            raise ValueError("semaphore initial value must be >= 0")
        
        # Use our Condition variable for delivering better 
        # asynchronous visitation...
        self._cond = Condition(threading.Lock())
        self._value = value
    
    async def acquire(self, blocking:bool = True, timeout=None):
        """Acquire a semaphore, decrementing the internal counter by one.

        When invoked without arguments: if the internal counter is larger than
        zero on entry, decrement it by one and return immediately. If it is zero
        on entry, block, waiting until some other thread has called release() to
        make it larger than zero. This is done with proper interlocking so that
        if multiple acquire() calls are blocked, release() will wake exactly one
        of them up. The implementation may pick one at random, so the order in
        which blocked threads are awakened should not be relied on. There is no
        return value in this case.

        When invoked with blocking set to true, do the same thing as when called
        without arguments, and return true.

        When invoked with blocking set to false, do not block. If a call without
        an argument would block, return false immediately; otherwise, do the
        same thing as when called without arguments, and return true.

        When invoked with a timeout other than None, it will block for at
        most timeout seconds.  If acquire does not complete successfully in
        that interval, return false.  Return true otherwise.

        """

        # blocking functionality should be retained so 
        # that Threading.Semaphore's rules are being obeyed
        
        if not blocking and timeout is not None:
            raise ValueError("can't specify timeout for non-blocking acquire")
        # Get the thread's owning eventloop
        loop = asyncio.get_event_loop()
        # Implement _time function
        _time = loop.time

        rc = False
        endtime = None
        async with self._cond:
            while self._value == 0:
                if timeout is not None:
                    if endtime is None:
                        endtime = _time() + timeout
                    else:
                        timeout = endtime - _time()
                        if timeout <= 0:
                            break
                await self._cond.wait(timeout)
            else:
                self._value -= 1
                rc = True
        return rc

    __aenter__ = acquire

    def release(self, n=1):
        """Release a semaphore, incrementing the internal counter by one or more.

        When the counter is zero on entry and another thread is waiting for it
        to become larger than zero again, wake up that thread.

        """
        if n < 1:
            raise ValueError('n must be one or more')
        with self._cond:
            self._value += n
            for _ in range(n):
                self._cond.notify()

    async def __aexit__(self, t, v, tb):
        self.release()    


class BoundedSemaphore(Semaphore):
    """Mirror of threading.BoundedSemaphore but with some Asynchronous capabilities added onto it"""
    def __init__(self, value: int = 1) -> None:
        Semaphore.__init__(self, value)
        self._initial_value = value
    
    def release(self, n=1):
        if n < 1:
            raise ValueError('n must be one or more')
        
        with self._cond:
            if self._value + n > self._initial_value:
                raise ValueError("Semaphore released too many times")
            self._value += n
            for _ in range(n):
                self._cond.notify()

    async def async_release(self, n = 1):
        """Provides the ability of releasing with the Bounded Semaphore asynchronously"""
        if n < 1:
            raise ValueError('n must be one or more')
        
        async with self._cond:
            if self._value + n > self._initial_value:
                raise ValueError("Semaphore released too many times")
            self._value += n
            for _ in range(n):
                self._cond.notify()
    
    async def __aexit__(self, t, v, tb):
        return await self.async_release()
    

class Event:
    """Class implementing event objects but for multiple use-cases with asyncio & Threading.

    Events manage a flag that can be set to true with the set() method and reset
    to false with the clear() method. The wait() method blocks until the flag is
    true.  The flag is initially false.

    SEE: threading.Event for more info...
    """

    def __init__(self) -> None:
        self._cond = Condition(threading.Lock())
        self._flag = False

    # TODO: (Vizonex) is _at_fork_reinit really nessary?
    # def _at_fork_reinit(self):
    #     self._cond._condition._at_fork_reinit()

    def is_set(self):
        """Returns True if the flag is set to True"""
        return self._flag

    isSet = is_set
    
    def set(self):
        """Sets the internal flag to True"""
        with self._cond:
            self._flag = True
            self._cond.notify_all()

    def clear(self):
        """Resets the intenal flag to false"""
        with self._cond:
            self._flag = False
    
    async def wait(self, timeout:Optional[float] = None):
        """Waits for the Event's internal flag to be set to True asynchronously
        allowing for whatever holds the current eventloop to visit other 
        important tasks..."""
        async with self._cond:
            signaled = self._flag
            if not signaled:
               signaled = await self._cond.wait(timeout)
            return signaled
    
    def sync_wait(self, timeout=None):
        """Blocks synchornously until the internal flag is true.

        From threading.Event Docs:
 
        If the internal flag is true on entry, return immediately. Otherwise,
        block until another thread calls set() to set the flag to true, or until
        the optional timeout occurs.

        When the timeout argument is present and not None, it should be a
        floating point number specifying a timeout for the operation in seconds
        (or fractions thereof).

        This method returns the internal flag on exit, so it will always return
        True except if a timeout is given and the operation times out.

        """
        with self._cond:
            signaled = self._flag
            if not signaled:
                signaled = self._cond.sync_aquire(timeout)
            return signaled 
    
<|MERGE_RESOLUTION|>--- conflicted
+++ resolved
@@ -25,21 +25,6 @@
 from typing import Callable, Optional, Union, Generic, Sequence
 import warnings
 
-<<<<<<< HEAD
-import threading
-from typing import Callable, Optional, Union, Generic, Sequence
-import warnings
-
-from .types import CallableOrMethod, P, T 
-
-# TODO (Vizonex): warn that I am dropping 3.9 support in July 2025 when 
-# 3.9 no longer recieves Vulnerability fixes - Vizonex
-=======
-from .types import CallableOrMethod, P, T 
-
-# TODO (Vizonex): warn that I am dropping 3.9 support in July 2025 when 
-# 3.9 no longer recieves Vulnerability fixes
->>>>>>> 2f0ac271
 
 
 # slightly modified version of some code from stack overflow that I slightly altered for typehinting.
